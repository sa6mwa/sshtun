--- conflicted
+++ resolved
@@ -4,18 +4,7 @@
 
 require (
 	github.com/alessio/shellescape v1.4.2
-<<<<<<< HEAD
-	github.com/gliderlabs/ssh v0.3.5
-	golang.org/x/crypto v0.13.0
-)
-
-require (
-	github.com/anmitsu/go-shlex v0.0.0-20200514113438-38f4b401e2be // indirect
-	golang.org/x/sys v0.12.0 // indirect
-)
-=======
 	golang.org/x/crypto v0.20.0
 )
 
-require golang.org/x/sys v0.17.0 // indirect
->>>>>>> 88ed25b2
+require golang.org/x/sys v0.17.0 // indirect